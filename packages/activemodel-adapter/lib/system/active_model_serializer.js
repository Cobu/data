--- conflicted
+++ resolved
@@ -159,26 +159,15 @@
     @param relationship
   */
   serializePolymorphicType: function(record, json, relationship) {
-<<<<<<< HEAD
     var key = relationship.key;
     var belongsTo = get(record, key);
-
-    if (belongsTo) {
-      key = this.keyForAttribute(key);
-      json[key + "_type"] = capitalize(belongsTo.constructor.typeKey);
-    }
-=======
-    var key = relationship.key,
-        belongsTo = get(record, key);
-    key = this.keyForAttribute(key);
+    var jsonKey = underscore(key + "_type");
 
     if (Ember.isNone(belongsTo)) {
-      json[key + "_type"] = null;
+      json[jsonKey] = null;
     } else {
-      json[key + "_type"] = capitalize(camelize(belongsTo.constructor.typeKey));
-    }
-    
->>>>>>> 10aa3ae0
+      json[jsonKey] = capitalize(camelize(belongsTo.constructor.typeKey));
+    }
   },
 
   // EXTRACT
