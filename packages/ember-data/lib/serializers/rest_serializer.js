--- conflicted
+++ resolved
@@ -723,15 +723,10 @@
     var key = relationship.key;
     var belongsTo = get(record, key);
     key = this.keyForAttribute ? this.keyForAttribute(key) : key;
-<<<<<<< HEAD
-    json[key + "Type"] = belongsTo.constructor.typeKey;
-=======
-
     if (Ember.isNone(belongsTo)) {
       json[key + "Type"] = null;
     } else {
       json[key + "Type"] = Ember.String.camelize(belongsTo.constructor.typeKey);
     }
->>>>>>> 10aa3ae0
   }
 });