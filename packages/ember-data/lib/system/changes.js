--- conflicted
+++ resolved
@@ -1,9 +1,6 @@
 /**
   @module ember-data
 */
-
-<<<<<<< HEAD
-import AttributeChange from "./changes/attribute_change";
 
 import {
   RelationshipChange,
@@ -16,7 +13,6 @@
 } from "./changes/relationship_change";
 
 export {
-  AttributeChange,
   RelationshipChange,
   RelationshipChangeAdd,
   RelationshipChangeRemove,
@@ -24,7 +20,4 @@
   ManyToNoneChange,
   OneToOneChange,
   ManyToManyChange
-};
-=======
-require("ember-data/system/changes/relationship_change");
->>>>>>> 83a2bc21
+};