--- conflicted
+++ resolved
@@ -48,44 +48,29 @@
 });
 
 test("After creating a record, calling `save` on it will save it using the BasicAdapter", function() {
-<<<<<<< HEAD
-  expect(6);
-
-  Person.sync = {
-    createRecord: function(passedRecord, process) {
-      equal(passedRecord, person, "The person was passed through");
-      process(passedRecord).save(function(json, process) {
-        deepEqual(json, { firstName: "Igor", lastName: "Terzic", createdAt: null }, "The process method toJSON'ifies the record");
-        json.id = '1';
-        process(json).done();
-      });
-=======
-  expect(4);
+  expect(8);
 
   Person.sync = {
     createRecord: function(record, didSave) {
       equal(record, person, "The person was passed through");
-      deepEqual(record.toJSON(), { firstName: "Igor", lastName: "Terzic", createdAt: null }, "It is possible to call toJSON on a record");
-      didSave();
->>>>>>> 17d13db8
+      var json = record.toJSON();
+      deepEqual(json, { firstName: "Igor", lastName: "Terzic", createdAt: null }, "It is possible to call toJSON on a record");
+      json.id = "1";
+      didSave(json);
     }
   };
 
   var person = Person.createRecord({ firstName: "Igor", lastName: "Terzic" });
-<<<<<<< HEAD
+
   equal(person.get('isNew'), true, 'record is new');
   equal(person.get('isDirty'), true, 'record is dirty');
 
-  person.save();
-
-  equal(person.get('id'), '1', 'record should have an id');
-  equal(person.get('isDirty'), false, 'record should not be dirty');
-=======
   person.save().then(async(function(p) {
     strictEqual(p, person);
-    equal(p.get('isSaving'), false);
+    equal(person.get('isSaving'), false);
+    equal(person.get('isDirty'), false, 'record should not be dirty');
+    equal(person.get('id'), '1', 'record should have an id');
   }));
->>>>>>> 17d13db8
 });
 
 test("Calling `didSave` with a hash will update a newly created record", function() {
@@ -109,27 +94,15 @@
 
 
 test("After updating a record, calling `save` on it will save it using the BasicAdapter", function() {
-<<<<<<< HEAD
-  expect(7);
+  expect(10);
 
-  var savedJSON = { id: 1, firstName: "Igor", lastName: "Terzicsta", createdAt: null };
-
-  Person.sync = {
-    updateRecord: function(passedRecord, process) {
-      equal(passedRecord, person, "The person was passed through");
-      process(passedRecord).save(function(json, done) {
-        deepEqual(json, savedJSON, "The process method toJSON'ifies the record");
-        done();
-      });
-=======
-  expect(4);
+  var expectedJSON = { id: 1, firstName: "Igor", lastName: "Terzicsta", createdAt: null };
 
   Person.sync = {
     updateRecord: function(record, didSave) {
       equal(record, person, "The person was passed through");
-      deepEqual(record.toJSON({ includeId: true }), { id: 1, firstName: "Igor", lastName: "Terzicsta", createdAt: null }, "The process method toJSON'ifies the record");
+      deepEqual(record.toJSON({ includeId: true }), expectedJSON, "The process method toJSON'ifies the record");
       didSave();
->>>>>>> 17d13db8
     }
   };
 
@@ -137,26 +110,21 @@
   var person = Person.find(1);
   person.set('lastName', "Terzicsta");
 
-<<<<<<< HEAD
   equal(person.get('isDirty'), true, 'record is dirty');
 
-  person.save();
+  person.save().then(async(function(p) {
+    strictEqual(p, person, "the promise was resolved to the record");
+    equal(person.get('isDirty'), false, 'record should not be dirty');
+    equal(p.get('isSaving'), false);
 
-  equal(person.get('isDirty'), false, 'record should not be dirty');
+    person.set('lastName', "Terzicstaaaa");
+    expectedJSON.lastName = "Terzicstaaaa";
 
-  person.set('lastName', "Terzicstaaaa");
-
-  savedJSON.lastName = "Terzicstaaaa";
-
-  person.save();
-
-  equal(person.get('isDirty'), false, 'record should not be dirty');
-=======
-  person.save().then(async(function(p) {
-    strictEqual(p, person);
-    equal(p.get('isSaving'), false);
+    return person.save();
+  })).then(async(function() {
+    equal(person.get('isDirty'), false, 'record should not be dirty');
+    equal(person.get('isSaving'), false);
   }));
->>>>>>> 17d13db8
 });
 
 test("Calling `didSave` on a record will update an updated record", function() {
@@ -186,43 +154,26 @@
 
 
 test("After deleting a record, calling `save` on it will save it using the BasicAdapter", function() {
-<<<<<<< HEAD
-  expect(5);
-
-  Person.sync = {
-    deleteRecord: function(passedRecord, process) {
-      equal(passedRecord, person, "The person was passed through");
-      process(passedRecord).save(function(json, done) {
-        deepEqual(json, { id: 1, firstName: "Igor", lastName: "Terzic", createdAt: null }, "The process method toJSON'ifies the record");
-        done();
-      });
-=======
-  expect(4);
+  expect(7);
 
   Person.sync = {
     deleteRecord: function(record, didSave) {
       equal(record, person, "The person was passed through");
       deepEqual(person.toJSON({ includeId: true }), { id: 1, firstName: "Igor", lastName: "Terzic", createdAt: null }, "The process method toJSON'ifies the record");
       didSave();
->>>>>>> 17d13db8
     }
   };
 
   store.load(Person, { id: 1, firstName: "Igor", lastName: "Terzic" });
   var person = Person.find(1);
   person.deleteRecord();
-<<<<<<< HEAD
 
   equal(person.get('isDirty'), true, 'record is dirty');
   equal(person.get('isDeleted'), true, 'record is deleted');
 
-  person.save();
-
-  equal(person.get('isDirty'), false, 'record should not be dirty');
-=======
   person.save().then(async(function(p) {
     strictEqual(p, person);
     equal(p.get('isSaving'), false);
+    equal(person.get('isDirty'), false, 'record should not be dirty');
   }));
->>>>>>> 17d13db8
 });