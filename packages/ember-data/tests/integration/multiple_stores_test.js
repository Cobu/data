var env;
var SuperVillain, HomePlanet, EvilMinion;
var run = Ember.run;

module("integration/multiple_stores - Multiple Stores Tests", {
  setup: function() {
    SuperVillain = DS.Model.extend({
      firstName:       DS.attr('string'),
      lastName:        DS.attr('string'),
      homePlanet:      DS.belongsTo('home-planet', { inverse: 'villains' }),
      evilMinions:     DS.hasMany('evil-minion')
    });
    HomePlanet = DS.Model.extend({
      name:            DS.attr('string'),
      villains:        DS.hasMany('super-villain', { inverse: 'homePlanet' })
    });
    EvilMinion = DS.Model.extend({
      superVillain:    DS.belongsTo('super-villain'),
      name:            DS.attr('string')
    });

    env = setupStore({
      superVillain:   SuperVillain,
      homePlanet:     HomePlanet,
      evilMinion:     EvilMinion
    });

    env.registry.register('serializer:application', DS.ActiveModelSerializer);
    env.registry.register('serializer:-active-model', DS.ActiveModelSerializer);
    env.registry.register('adapter:-active-model', DS.ActiveModelAdapter);

    env.registry.register('store:store-a', DS.Store);
    env.registry.register('store:store-b', DS.Store);

    env.store_a = env.container.lookup('store:store-a');
    env.store_b = env.container.lookup('store:store-b');
  },

  teardown: function() {
    run(env.store, 'destroy');
  }
});

test("should be able to push into multiple stores", function() {
  env.registry.register('adapter:home-planet', DS.ActiveModelAdapter);
  env.registry.register('serializer:home-planet', DS.ActiveModelSerializer);

  var home_planet_main = { id: '1', name: 'Earth' };
  var home_planet_a = { id: '1', name: 'Mars' };
  var home_planet_b = { id: '1', name: 'Saturn' };

  run(env.store, 'push', 'homePlanet', home_planet_main);
  run(env.store_a, 'push', 'homePlanet', home_planet_a);
  run(env.store_b, 'push', 'homePlanet', home_planet_b);

  run(env.store, 'find', 'homePlanet', 1).then(async(function(homePlanet) {
    equal(homePlanet.get('name'), "Earth");
  }));

  run(env.store_a, 'find', 'homePlanet', 1).then(async(function(homePlanet) {
    equal(homePlanet.get('name'), "Mars");
  }));

  run(env.store_b, 'find', 'homePlanet', 1).then(async(function(homePlanet) {
    equal(homePlanet.get('name'), "Saturn");
  }));

});

test("embedded records should be created in multiple stores", function() {
  env.registry.register('adapter:super-villain', DS.ActiveModelAdapter);
  env.registry.register('adapter:home-planet', DS.ActiveModelAdapter);

  env.registry.register('serializer:home-planet', DS.ActiveModelSerializer.extend(DS.EmbeddedRecordsMixin, {
    attrs: {
      villains: { embedded: 'always' }
    }
  }));

  var serializer_main = env.store.serializerFor('home-planet');
  var serializer_a = env.store_a.serializerFor('home-planet');
  var serializer_b = env.store_b.serializerFor('home-planet');

  var json_hash_main = {
    home_planet: {
      id: "1",
      name: "Earth",
      villains: [{
        id: "1",
        first_name: "Tom",
        last_name: "Dale"
      }]
    }
  };
  var json_hash_a = {
    home_planet: {
      id: "1",
      name: "Mars",
      villains: [{
        id: "1",
        first_name: "James",
        last_name: "Murphy"
      }]
    }
  };
  var json_hash_b = {
    home_planet: {
      id: "1",
      name: "Saturn",
      villains: [{
        id: "1",
        first_name: "Jade",
        last_name: "John"
      }]
    }
  };
  var json_main, json_a, json_b;

  run(function() {
<<<<<<< HEAD
    json_main = serializer_main.extractSingle(env.store, env.store.modelFor('home-planet'), json_hash_main);
    equal(env.store.hasRecordForId('super-villain', "1"), true, "superVillain should exist in store:main");
=======
    json_main = serializer_main.extractSingle(env.store, HomePlanet, json_hash_main);
    equal(env.store.hasRecordForId("superVillain", "1"), true, "superVillain should exist in store:application");
>>>>>>> cf87126c
  });

  run(function() {
    json_a = serializer_a.extractSingle(env.store_a, env.store_a.modelFor('home-planet'), json_hash_a);
    equal(env.store_a.hasRecordForId("super-villain", "1"), true, "superVillain should exist in store:store-a");
  });

  run(function() {
    json_b = serializer_b.extractSingle(env.store_b, env.store_a.modelFor('home-planet'), json_hash_b);
    equal(env.store_b.hasRecordForId("super-villain", "1"), true, "superVillain should exist in store:store-b");
  });

});<|MERGE_RESOLUTION|>--- conflicted
+++ resolved
@@ -117,13 +117,8 @@
   var json_main, json_a, json_b;
 
   run(function() {
-<<<<<<< HEAD
     json_main = serializer_main.extractSingle(env.store, env.store.modelFor('home-planet'), json_hash_main);
-    equal(env.store.hasRecordForId('super-villain', "1"), true, "superVillain should exist in store:main");
-=======
-    json_main = serializer_main.extractSingle(env.store, HomePlanet, json_hash_main);
-    equal(env.store.hasRecordForId("superVillain", "1"), true, "superVillain should exist in store:application");
->>>>>>> cf87126c
+    equal(env.store.hasRecordForId('super-villain', "1"), true, "superVillain should exist in store:application");
   });
 
   run(function() {
