var env, store, User, Contact, Email, Phone, Message, Post, Comment;
var Book, Chapter, Page;
var get = Ember.get;
var resolve = Ember.RSVP.resolve;
var run = Ember.run;

var attr = DS.attr;
var hasMany = DS.hasMany;
var belongsTo = DS.belongsTo;

function stringify(string) {
  return function() { return string; };
}

module("integration/relationships/has_many - Has-Many Relationships", {
  setup: function() {
    User = DS.Model.extend({
      name: attr('string'),
      messages: hasMany('message', { polymorphic: true }),
      contacts: hasMany('user', { inverse: null })
    });

    Contact = DS.Model.extend({
      user: belongsTo('user')
    });

    Email = Contact.extend({
      email: attr('string')
    });

    Phone = Contact.extend({
      number: attr('string')
    });

    Message = DS.Model.extend({
      user: belongsTo('user'),
      created_at: attr('date')
    });
    Message.toString = stringify('Message');

    Post = Message.extend({
      title: attr('string'),
      comments: hasMany('comment')
    });
    Post.toString = stringify('Post');

    Comment = Message.extend({
      body: DS.attr('string'),
      message: DS.belongsTo('post', { polymorphic: true })
    });
    Comment.toString = stringify('Comment');

    Book = DS.Model.extend({
      title: attr(),
      chapters: hasMany('chapter', { async: true })
    });
    Book.toString = stringify('Book');

    Chapter = DS.Model.extend({
      title: attr(),
      pages: hasMany('page')
    });
    Chapter.toString = stringify('Chapter');

    Page = DS.Model.extend({
      number: attr('number'),
      chapter: belongsTo('chapter')
    });
    Page.toString = stringify('Page');

    env = setupStore({
      user: User,
      contact: Contact,
      email: Email,
      phone: Phone,
      post: Post,
      comment: Comment,
      message: Message,
      book: Book,
      chapter: Chapter,
      page: Page
    });

<<<<<<< HEAD

    var store = env.store;

    User = store.modelFor('user');
    Contact = store.modelFor('contact');
    Email = store.modelFor('email');
    Phone = store.modelFor('phone');
    Message = store.modelFor('message');
    Comment = store.modelFor('comment');
    Post = store.modelFor('post');
    Book = store.modelFor('book');
    Chapter = store.modelFor('chapter');
    Page = store.modelFor('page');
=======
    store = env.store;
>>>>>>> 58a00dbe
  },

  teardown: function() {
    run(env.container, 'destroy');
  }
});

test("When a hasMany relationship is accessed, the adapter's findMany method should not be called if all the records in the relationship are already loaded", function() {
  expect(0);

  env.adapter.findMany = function(store, type, ids, snapshots) {
    ok(false, "The adapter's find method should not be called");
  };

  run(function() {
    env.store.push('post', { id: 1, comments: [1] });
    env.store.push('comment', { id: 1 });
    env.store.find('post', 1).then(function(post) {
      return post.get('comments');
    });
  });
});

test("adapter.findMany only gets unique IDs even if duplicate IDs are present in the hasMany relationship", function() {
  expect(2);

  env.adapter.findMany = function(store, type, ids, snapshots) {
    equal(type, Chapter, 'type passed to adapter.findMany is correct');
    deepEqual(ids, ['2', '3'], 'ids passed to adapter.findMany are unique');

    return Ember.RSVP.resolve([
      { id: 2, title: 'Chapter One' },
      { id: 3, title: 'Chapter Two' }
    ]);
  };

  run(function() {
    env.store.push('book', { id: 1, chapters: [2, 3, 3] });
    env.store.find('book', 1).then(function(book) {
      return book.get('chapters');
    });
  });
});

// This tests the case where a serializer materializes a has-many
// relationship as a reference that it can fetch lazily. The most
// common use case of this is to provide a URL to a collection that
// is loaded later.
test("A serializer can materialize a hasMany as an opaque token that can be lazily fetched via the adapter's findHasMany hook", function() {
  Post.reopen({
    comments: DS.hasMany('comment', { async: true })
  });

  // When the store asks the adapter for the record with ID 1,
  // provide some fake data.
  env.adapter.find = function(store, type, id, snapshot) {
    equal(type, Post, "find type was Post");
    equal(id, "1", "find id was 1");

    return Ember.RSVP.resolve({ id: 1, links: { comments: "/posts/1/comments" } });
  };

  env.adapter.findMany = function(store, type, ids, snapshots) {
    throw new Error("Adapter's findMany should not be called");
  };

  env.adapter.findHasMany = function(store, snapshot, link, relationship) {
    equal(link, "/posts/1/comments", "findHasMany link was /posts/1/comments");
    equal(relationship.type, "comment", "relationship was passed correctly");

    return Ember.RSVP.resolve([
      { id: 1, body: "First" },
      { id: 2, body: "Second" }
    ]);
  };

  run(function() {
    env.store.find('post', 1).then(async(function(post) {
      return post.get('comments');
    })).then(async(function(comments) {
      equal(comments.get('isLoaded'), true, "comments are loaded");
      equal(comments.get('length'), 2, "comments have 2 length");
      equal(comments.objectAt(0).get('body'), 'First', "comment loaded successfully");
    }));
  });
});

test("Accessing a hasMany backed by a link multiple times triggers only one request", function() {
  expect(2);
  var count = 0;
  Post.reopen({
    comments: DS.hasMany('comment', { async: true })
  });

  Comment.reopen({
    message: DS.belongsTo('post', { async: true })
  });
  var post;

  run(function() {
    post = env.store.push('post', { id: 1, links: { comments: '/posts/1/comments' } });
  });

  env.adapter.findHasMany = function(store, snapshot, link, relationship) {
    start();
    count++;
    equal(count, 1, "findHasMany has only been called once");
    stop();
    return new Ember.RSVP.Promise(function(resolve, reject) {
      setTimeout(function() {
        var value = [
          { id: 1, body: "First" },
          { id: 2, body: "Second" }
        ];
        resolve(value);
      }, 100);
    });
  };

  stop();
  var promise1, promise2;
  run(function() {
    promise1 = post.get('comments');
    //Invalidate the post.comments CP
    env.store.push('comment', { id: 1, message: 1 });
    promise2 = post.get('comments');
  });
  Ember.RSVP.all([promise1, promise2]).then(function() {
    start();
  });
  equal(promise1.promise, promise2.promise, "Same promise is returned both times");
});

test("A hasMany backed by a link remains a promise after a record has been added to it", function() {
  expect(1);
  Post.reopen({
    comments: DS.hasMany('comment', { async: true })
  });

  Comment.reopen({
    message: DS.belongsTo('post', { async: true })
  });

  env.adapter.findHasMany = function(store, snapshot, link, relationship) {
    return Ember.RSVP.resolve([
      { id: 1, body: "First" },
      { id: 2, body: "Second" }
    ]);
  };
  var post;
  run(function() {
    post = env.store.push('post', { id: 1, links: { comments: '/posts/1/comments' } });
  });

  run(function() {
    post.get('comments').then(function() {
      env.store.push('comment', { id: 3, message: 1 });
      post.get('comments').then(function() {
        ok(true, 'Promise was called');
      });
    });
  });
});

test("A hasMany updated link should not remove new children", function() {
  Post.reopen({
    comments: DS.hasMany('comment', { async: true })
  });

  Comment.reopen({
    message: DS.belongsTo('post', { async: true })
  });

  env.adapter.findHasMany = function(store, snapshot, link, relationship) {
    return Ember.RSVP.resolve([]);
  };

  env.adapter.createRecord = function(store, snapshot, link, relationship) {
    return Ember.RSVP.resolve({
      links: {
        comments: '/some/link'
      }
    });
  };

  run(function() {
    var post = env.store.createRecord('post', {});
    env.store.createRecord('comment', { message: post });

    post.get('comments')
      .then(function(comments) {
        equal(comments.get('length'), 1);

        return post.save();
      })
      .then(function() {
        return post.get('comments');
      })
      .then(function(comments) {
        equal(comments.get('length'), 1);
      });
  });
});

test("A hasMany updated link should not remove new children when the parent record has children already", function() {
  Post.reopen({
    comments: DS.hasMany('comment', { async: true })
  });

  Comment.reopen({
    message: DS.belongsTo('post', { async: true })
  });

  env.adapter.findHasMany = function(store, snapshot, link, relationship) {
    return Ember.RSVP.resolve([{ id: 5, body: 'hello' }]);
  };

  env.adapter.createRecord = function(store, snapshot, link, relationship) {
    return Ember.RSVP.resolve({
      links: {
        comments: '/some/link'
      }
    });
  };

  run(function() {
    var post = env.store.createRecord('post', {});
    env.store.createRecord('comment', { message: post });

    post.get('comments')
      .then(function(comments) {
        equal(comments.get('length'), 1);

        return post.save();
      })
      .then(function() {
        return post.get('comments');
      })
      .then(function(comments) {
        equal(comments.get('length'), 2);
      });
  });
});


test("A hasMany relationship can be reloaded if it was fetched via a link", function() {
  Post.reopen({
    comments: DS.hasMany('comment', { async: true })
  });

  env.adapter.find = function(store, type, id, snapshot) {
    equal(type, Post, "find type was Post");
    equal(id, "1", "find id was 1");

    return Ember.RSVP.resolve({ id: 1, links: { comments: "/posts/1/comments" } });
  };

<<<<<<< HEAD
  env.adapter.findHasMany = function(store, record, link, relationship) {
    equal(relationship.type, "comment", "findHasMany relationship type was Comment");
=======
  env.adapter.findHasMany = function(store, snapshot, link, relationship) {
    equal(relationship.type, Comment, "findHasMany relationship type was Comment");
>>>>>>> 58a00dbe
    equal(relationship.key, 'comments', "findHasMany relationship key was comments");
    equal(link, "/posts/1/comments", "findHasMany link was /posts/1/comments");

    return Ember.RSVP.resolve([
      { id: 1, body: "First" },
      { id: 2, body: "Second" }
    ]);
  };

  run(function() {
    run(env.store, 'find', 'post', 1).then(function(post) {
      return post.get('comments');
    }).then(function(comments) {
      equal(comments.get('isLoaded'), true, "comments are loaded");
      equal(comments.get('length'), 2, "comments have 2 length");

<<<<<<< HEAD
      env.adapter.findHasMany = function(store, record, link, relationship) {
        equal(relationship.type, "comment", "findHasMany relationship type was Comment");
=======
      env.adapter.findHasMany = function(store, snapshot, link, relationship) {
        equal(relationship.type, Comment, "findHasMany relationship type was Comment");
>>>>>>> 58a00dbe
        equal(relationship.key, 'comments', "findHasMany relationship key was comments");
        equal(link, "/posts/1/comments", "findHasMany link was /posts/1/comments");

        return Ember.RSVP.resolve([
          { id: 1, body: "First" },
          { id: 2, body: "Second" },
          { id: 3, body: "Thirds" }
        ]);
      };

      return comments.reload();
    }).then(function(newComments) {
      equal(newComments.get('length'), 3, "reloaded comments have 3 length");
    });
  });
});

test("A sync hasMany relationship can be reloaded if it was fetched via ids", function() {
  Post.reopen({
    comments: DS.hasMany('comment')
  });

  env.adapter.find = function(store, type, id, snapshot) {
    equal(type, Post, "find type was Post");
    equal(id, "1", "find id was 1");

    return Ember.RSVP.resolve({ id: 1, comments: [1, 2] });
  };

  run(function() {
    env.store.pushMany('comment', [{ id: 1, body: "First" }, { id: 2, body: "Second" }]);

    env.store.find('post', '1').then(function(post) {
      var comments = post.get('comments');
      equal(comments.get('isLoaded'), true, "comments are loaded");
      equal(comments.get('length'), 2, "comments have a length of 2");

      env.adapter.findMany = function(store, type, ids, snapshots) {
        return Ember.RSVP.resolve([
          { id: 1, body: "FirstUpdated" },
          { id: 2, body: "Second" }
        ]);
      };

      return comments.reload();
    }).then(function(newComments) {
      equal(newComments.get('firstObject.body'), 'FirstUpdated', "Record body was correctly updated");
    });
  });
});

test("A hasMany relationship can be reloaded if it was fetched via ids", function() {
  Post.reopen({
    comments: DS.hasMany('comment', { async: true })
  });

  env.adapter.find = function(store, type, id, snapshot) {
    equal(type, Post, "find type was Post");
    equal(id, "1", "find id was 1");

    return Ember.RSVP.resolve({ id: 1, comments: [1,2] });
  };

  env.adapter.findMany = function(store, type, ids, snapshots) {
    return Ember.RSVP.resolve([
      { id: 1, body: "First" },
      { id: 2, body: "Second" }
    ]);
  };

  run(function() {
    env.store.find('post', 1).then(function(post) {
      return post.get('comments');
    }).then(function(comments) {
      equal(comments.get('isLoaded'), true, "comments are loaded");
      equal(comments.get('length'), 2, "comments have 2 length");

      env.adapter.findMany = function(store, type, ids, snapshots) {
        return Ember.RSVP.resolve([
          { id: 1, body: "FirstUpdated" },
          { id: 2, body: "Second" }
        ]);
      };

      return comments.reload();
    }).then(function(newComments) {
      equal(newComments.get('firstObject.body'), 'FirstUpdated', "Record body was correctly updated");
    });
  });
});

test("A hasMany relationship can be directly reloaded if it was fetched via ids", function() {
  Post.reopen({
    comments: DS.hasMany('comment', { async: true })
  });

  env.adapter.find = function(store, type, id, snapshot) {
    equal(type, Post, "find type was Post");
    equal(id, "1", "find id was 1");

    return Ember.RSVP.resolve({ id: 1, comments: [1,2] });
  };

  env.adapter.findMany = function(store, type, ids, snapshots) {
    return Ember.RSVP.resolve([
      { id: 1, body: "FirstUpdated" },
      { id: 2, body: "Second" }
    ]);
  };

  run(function() {
    env.store.find('post', 1).then(function(post) {
      return post.get('comments').reload().then(function(comments) {
        equal(comments.get('isLoaded'), true, "comments are loaded");
        equal(comments.get('length'), 2, "comments have 2 length");
        equal(comments.get('firstObject.body'), "FirstUpdated", "Record body was correctly updated");
      });
    });
  });
});

test("PromiseArray proxies createRecord to its ManyArray once the hasMany is loaded", function() {
  expect(4);

  Post.reopen({
    comments: DS.hasMany('comment', { async: true })
  });

  env.adapter.findHasMany = function(store, snapshot, link, relationship) {
    return Ember.RSVP.resolve([
      { id: 1, body: "First" },
      { id: 2, body: "Second" }
    ]);
  };
  var post;

  run(function() {
    post = env.store.push('post', { id: 1, links: { comments: 'someLink' } });
  });

  run(function() {
    post.get('comments').then(function(comments) {
      equal(comments.get('isLoaded'), true, "comments are loaded");
      equal(comments.get('length'), 2, "comments have 2 length");

      var newComment = post.get('comments').createRecord({ body: 'Third' });
      equal(newComment.get('body'), 'Third', "new comment is returned");
      equal(comments.get('length'), 3, "comments have 3 length, including new record");
    });
  });
});

test("PromiseArray proxies evented methods to its ManyArray", function() {
  expect(6);

  Post.reopen({
    comments: DS.hasMany('comment', { async: true })
  });

  env.adapter.findHasMany = function(store, snapshot, link, relationship) {
    return Ember.RSVP.resolve([
      { id: 1, body: "First" },
      { id: 2, body: "Second" }
    ]);
  };
  var post, comments;

  run(function() {
    post = env.store.push('post', { id: 1, links: { comments: 'someLink' } });
    comments = post.get('comments');
  });


  comments.on('on-event', function() {
    ok(true);
  });

  run(function() {
    comments.trigger('on-event');
  });

  equal(comments.has('on-event'), true);

  comments.on('off-event', function() {
    ok(false);
  });

  comments.off('off-event');

  equal(comments.has('off-event'), false);

  comments.one('one-event', function() {
    ok(true);
  });

  equal(comments.has('one-event'), true);

  run(function() {
    comments.trigger('one-event');
  });

  equal(comments.has('one-event'), false);
});

test("An updated `links` value should invalidate a relationship cache", function() {
  expect(8);
  Post.reopen({
    comments: DS.hasMany('comment', { async: true })
  });

<<<<<<< HEAD
  env.adapter.findHasMany = function(store, record, link, relationship) {
    equal(relationship.type, "comment", "relationship was passed correctly");
=======
  env.adapter.findHasMany = function(store, snapshot, link, relationship) {
    equal(relationship.type.typeKey, "comment", "relationship was passed correctly");
>>>>>>> 58a00dbe

    if (link === '/first') {
      return Ember.RSVP.resolve([
        { id: 1, body: "First" },
        { id: 2, body: "Second" }
      ]);
    } else if (link === '/second') {
      return Ember.RSVP.resolve([
        { id: 3, body: "Third" },
        { id: 4, body: "Fourth" },
        { id: 5, body: "Fifth" }
      ]);
    }
  };
  var post;

  run(function() {
    post = env.store.push('post', { id: 1, links: { comments: '/first' } });
  });

  run(function() {
    post.get('comments').then(function(comments) {
      equal(comments.get('isLoaded'), true, "comments are loaded");
      equal(comments.get('length'), 2, "comments have 2 length");
      equal(comments.objectAt(0).get('body'), 'First', "comment 1 successfully loaded");
      env.store.push('post', { id: 1, links: { comments: '/second' } });
      post.get('comments').then(function(newComments) {
        equal(comments, newComments, "hasMany array was kept the same");
        equal(newComments.get('length'), 3, "comments updated successfully");
        equal(newComments.objectAt(0).get('body'), 'Third', "third comment loaded successfully");
      });
    });
  });
});

test("When a polymorphic hasMany relationship is accessed, the adapter's findMany method should not be called if all the records in the relationship are already loaded", function() {
  expect(1);

  env.adapter.findMany = function(store, type, ids, snapshots) {
    ok(false, "The adapter's find method should not be called");
  };

  run(function() {
    env.store.push('user', { id: 1, messages: [{ id: 1, type: 'post' }, { id: 3, type: 'comment' }] });
    env.store.push('post', { id: 1 });
    env.store.push('comment', { id: 3 });
  });

  run(function() {
    env.store.find('user', 1).then(function(user) {
      var messages = user.get('messages');
      equal(messages.get('length'), 2, "The messages are correctly loaded");
    });
  });
});

test("When a polymorphic hasMany relationship is accessed, the store can call multiple adapters' findMany or find methods if the records are not loaded", function() {
  User.reopen({
    messages: hasMany('message', { polymorphic: true, async: true })
  });

  env.adapter.find = function(store, type, id, snapshot) {
    if (type === Post) {
      return Ember.RSVP.resolve({ id: 1 });
    } else if (type === Comment) {
      return Ember.RSVP.resolve({ id: 3 });
    }
  };

  run(function() {
    env.store.push('user', { id: 1, messages: [{ id: 1, type: 'post' }, { id: 3, type: 'comment' }] });
  });

  run(function() {
    env.store.find('user', 1).then(function(user) {
      return user.get('messages');
    }).then(function(messages) {
      equal(messages.get('length'), 2, "The messages are correctly loaded");
    });
  });
});

test("polymorphic hasMany type-checks check the superclass when MODEL_FACTORY_INJECTIONS is enabled", function() {
  expect(1);

  run(function () {
    var igor = env.store.createRecord('user', { name: 'Igor' });
    var comment = env.store.createRecord('comment', { body: "Well I thought the title was fine" });

    igor.get('messages').addObject(comment);

    equal(igor.get('messages.firstObject.body'), "Well I thought the title was fine");
  });
});

test("Type can be inferred from the key of a hasMany relationship", function() {
  expect(1);
  run(function() {
    env.store.push('user', { id: 1, contacts: [1] });
    env.store.push('contact', { id: 1 });
  });
  run(function() {
    env.store.find('user', 1).then(function(user) {
      return user.get('contacts');
    }).then(function(contacts) {
      equal(contacts.get('length'), 1, "The contacts relationship is correctly set up");
    });
  });
});

test("Type can be inferred from the key of an async hasMany relationship", function() {
  User.reopen({
    contacts: DS.hasMany({ async: true })
  });

  expect(1);
  run(function() {
    env.store.push('user', { id: 1, contacts: [1] });
    env.store.push('contact', { id: 1 });
  });
  run(function() {
    env.store.find('user', 1).then(function(user) {
      return user.get('contacts');
    }).then(function(contacts) {
      equal(contacts.get('length'), 1, "The contacts relationship is correctly set up");
    });
  });
});

test("Polymorphic relationships work with a hasMany whose type is inferred", function() {
  User.reopen({
    contacts: DS.hasMany({ polymorphic: true })
  });

  expect(1);
  run(function() {
    env.store.push('user', { id: 1, contacts: [{ id: 1, type: 'email' }, { id: 2, type: 'phone' }] });
    env.store.push('email', { id: 1 });
    env.store.push('phone', { id: 2 });
  });
  run(function() {
    env.store.find('user', 1).then(function(user) {
      return user.get('contacts');
    }).then(function(contacts) {
      equal(contacts.get('length'), 2, "The contacts relationship is correctly set up");
    });
  });
});

test("Polymorphic relationships with a hasMany is set up correctly on both sides", function() {
  expect(2);

  Contact.reopen({
    posts: DS.hasMany('post')
  });

  Post.reopen({
    contact: DS.belongsTo('contact', { polymorphic: true })
  });
  var email, post;

  run(function () {
    email = env.store.createRecord('email');
    post = env.store.createRecord('post', {
      contact: email
    });
  });

  equal(post.get('contact'), email, 'The polymorphic belongsTo is set up correctly');
  equal(get(email, 'posts.length'), 1, "The inverse has many is set up correctly on the email side.");
});

test("A record can't be created from a polymorphic hasMany relationship", function() {
  run(function() {
    env.store.push('user', { id: 1, messages: [] });
  });

  run(function() {
    env.store.find('user', 1).then(function(user) {
      return user.get('messages');
    }).then(function(messages) {
      expectAssertion(function() {
        messages.createRecord();
      }, /You cannot add 'message' records to this polymorphic relationship/);
    });
  });
});

test("Only records of the same type can be added to a monomorphic hasMany relationship", function() {
  expect(1);
  run(function() {
    env.store.push('post', { id: 1, comments: [] });
    env.store.push('contact', { id: 2 });
  });

  run(function() {
    Ember.RSVP.all([
      env.store.find('post', 1),
      env.store.find('contact', 2)
    ]).then(function(records) {
      expectAssertion(function() {
        records[0].get('comments').pushObject(records[1]);
      }, /You cannot add 'contact' records to the post.comments relationship \(only 'comment' allowed\)/);
    });
  });
});

test("Only records of the same base type can be added to a polymorphic hasMany relationship", function() {
  expect(2);
  run(function() {
    env.store.push('user', { id: 1, messages: [] });
    env.store.push('user', { id: 2, messages: [] });
    env.store.push('post', { id: 1, comments: [] });
    env.store.push('comment', { id: 3 });
  });
  var asyncRecords;

  run(function() {
    asyncRecords = Ember.RSVP.hash({
      user: env.store.find('user', 1),
      anotherUser: env.store.find('user', 2),
      post: env.store.find('post', 1),
      comment: env.store.find('comment', 3)
    });

    asyncRecords.then(function(records) {
      records.messages = records.user.get('messages');
      return Ember.RSVP.hash(records);
    }).then(function(records) {
      records.messages.pushObject(records.post);
      records.messages.pushObject(records.comment);
      equal(records.messages.get('length'), 2, "The messages are correctly added");

      expectAssertion(function() {
        records.messages.pushObject(records.anotherUser);
      }, /You cannot add 'user' records to the user.messages relationship \(only 'message' allowed\)/);
    });
  });
});

test("A record can be removed from a polymorphic association", function() {
  expect(3);

  run(function() {
    env.store.push('user', { id: 1 , messages: [{ id: 3, type: 'comment' }] });
    env.store.push('comment', { id: 3 });
  });
  var asyncRecords;

  run(function() {
    asyncRecords = Ember.RSVP.hash({
      user: env.store.find('user', 1),
      comment: env.store.find('comment', 3)
    });

    asyncRecords.then(function(records) {
      records.messages = records.user.get('messages');
      return Ember.RSVP.hash(records);
    }).then(function(records) {
      equal(records.messages.get('length'), 1, "The user has 1 message");

      var removedObject = records.messages.popObject();

      equal(removedObject, records.comment, "The message is correctly removed");
      equal(records.messages.get('length'), 0, "The user does not have any messages");
    });
  });
});

test("When a record is created on the client, its hasMany arrays should be in a loaded state", function() {
  expect(3);

  var post;

  run(function() {
    post = env.store.createRecord('post');
  });

  ok(get(post, 'isLoaded'), "The post should have isLoaded flag");
  var comments;
  run(function() {
    comments = get(post, 'comments');
  });

  equal(get(comments, 'length'), 0, "The comments should be an empty array");

  ok(get(comments, 'isLoaded'), "The comments should have isLoaded flag");
});

test("When a record is created on the client, its async hasMany arrays should be in a loaded state", function() {
  expect(4);

  Post.reopen({
    comments: DS.hasMany('comment', { async: true })
  });

  var post = run(function() {
    return env.store.createRecord('post');
  });

  ok(get(post, 'isLoaded'), "The post should have isLoaded flag");

  run(function() {
    get(post, 'comments').then(function(comments) {
      ok(true, "Comments array successfully resolves");
      equal(get(comments, 'length'), 0, "The comments should be an empty array");
      ok(get(comments, 'isLoaded'), "The comments should have isLoaded flag");
    });
  });
});

test("a records SYNC HM relationship property is readOnly", function() {
  expect(1);
  var post = run(function() {
    return env.store.createRecord('post');
  });

  raises(function() {
    post.set('comments');
  }, 'Cannot Set: comments on: ' + Ember.inspect(post));
});


test("a records ASYNC HM relationship property is readOnly", function() {
  expect(1);
  Post.reopen({
    comments: DS.hasMany('comment', { async: true })
  });

  var post = run(function() {
    return env.store.createRecord('post');
  });

  raises(function() {
    run(post, 'set', 'comments');
  }, 'Cannot Set: comments on: ' + Ember.inspect(post));
});

test("When a record is saved, its unsaved hasMany records should be kept", function () {
  expect(1);

  var post, comment;

  env.adapter.createRecord = function(store, type, snapshot) {
    return Ember.RSVP.resolve({ id: 1 });
  };

  run(function () {
    post = env.store.createRecord('post');
    comment = env.store.createRecord('comment');
    post.get('comments').pushObject(comment);
    post.save();
  });

  equal(get(post, 'comments.length'), 1, "The unsaved comment should be in the post's comments array");
});

test("dual non-async HM <-> BT", function() {
  Post.reopen({
    comments: DS.hasMany('comment', { inverse: 'post' })
  });

  Comment.reopen({
    post: DS.belongsTo('post')
  });

  env.adapter.createRecord = function(store, type, snapshot) {
    var data = snapshot.record.serialize();
    data.id = 2;
    return Ember.RSVP.resolve(data);
  };
  var post, firstComment;

  run(function() {
    post = env.store.push('post', { id: 1, comments: [1] });
    firstComment = env.store.push('comment', { id: 1, post: 1 });

    env.store.createRecord('comment', {
      post: post
    }).save().then(function(comment) {
      var commentPost = comment.get('post');
      var postComments = comment.get('post.comments');
      var postCommentsLength = comment.get('post.comments.length');

      deepEqual(post, commentPost, 'expect the new comments post, to be the correct post');
      ok(postComments, "comments should exist");
      equal(postCommentsLength, 2, "comment's post should have a reference back to comment");
      ok(postComments && postComments.indexOf(firstComment) !== -1, 'expect to contain first comment');
      ok(postComments && postComments.indexOf(comment) !== -1, 'expected to contain the new comment');
    });
  });
});

test("When an unloaded record is added to the hasMany, it gets fetched once the hasMany is accessed even if the hasMany has been already fetched", function() {
  Post.reopen({
    comments: DS.hasMany('comment', { async: true })
  });

  env.adapter.findMany = function(store, type, ids, snapshots) {
    return resolve([{ id: 1, body: 'first' }, { id: 2, body: 'second' }]);
  };

  env.adapter.find = function(store, type, id, snapshot) {
    return resolve({ id: 3, body: 'third' });
  };
  var post;

  run(function() {
    post = env.store.push('post', { id: 1, comments: [1, 2] });
  });

  run(function() {
    post.get('comments').then(async(function(fetchedComments) {
      equal(fetchedComments.get('length'), 2, 'comments fetched successfully');
      equal(fetchedComments.objectAt(0).get('body'), 'first', 'first comment loaded successfully');
      env.store.push('post', { id: 1, comments: [1, 2, 3] });
      post.get('comments').then(async(function(newlyFetchedComments) {
        equal(newlyFetchedComments.get('length'), 3, 'all three comments fetched successfully');
        equal(newlyFetchedComments.objectAt(2).get('body'), 'third', 'third comment loaded successfully');
      }));
    }));
  });
});

test("A sync hasMany errors out if there are unlaoded records in it", function() {
  var post;
  run(function() {
    post = env.store.push('post', { id: 1, comments: [1, 2] });
  });

  expectAssertion(function() {
    run(post, 'get', 'comments');
  }, /You looked up the 'comments' relationship on a 'post' with id 1 but some of the associated records were not loaded. Either make sure they are all loaded together with the parent record, or specify that the relationship is async \(`DS.hasMany\({ async: true }\)`\)/);
});

test("If reordered hasMany data has been pushed to the store, the many array reflects the ordering change - sync", function() {
  var comment1, comment2, comment3, comment4;
  var post;
  run(function() {
    comment1 = env.store.push('comment', { id: 1 });
    comment2 = env.store.push('comment', { id: 2 });
    comment3 = env.store.push('comment', { id: 3 });
    comment4 = env.store.push('comment', { id: 4 });
  });

  run(function() {
    post = env.store.push('post', { id: 1, comments: [1, 2] });
  });
  deepEqual(post.get('comments').toArray(), [comment1, comment2], 'Initial ordering is correct');

  run(function() {
    env.store.push('post', { id: 1, comments: [2, 1] });
  });
  deepEqual(post.get('comments').toArray(), [comment2, comment1], 'Updated ordering is correct');

  run(function() {
    env.store.push('post', { id: 1, comments: [2] });
  });
  deepEqual(post.get('comments').toArray(), [comment2], 'Updated ordering is correct');

  run(function() {
    env.store.push('post', { id: 1, comments: [1,2,3,4] });
  });
  deepEqual(post.get('comments').toArray(), [comment1, comment2, comment3, comment4], 'Updated ordering is correct');

  run(function() {
    env.store.push('post', { id: 1, comments: [4,3] });
  });
  deepEqual(post.get('comments').toArray(), [comment4, comment3], 'Updated ordering is correct');

  run(function() {
    env.store.push('post', { id: 1, comments: [4,2,3,1] });
  });
  deepEqual(post.get('comments').toArray(), [comment4, comment2, comment3, comment1], 'Updated ordering is correct');
});

test("Rollbacking a deleted record restores implicit relationship correctly when the hasMany side has been deleted - async", function () {
  var book, chapter;
  run(function() {
    book = env.store.push('book', { id: 1, title: "Stanley's Amazing Adventures", chapters: [2] });
    chapter = env.store.push('chapter', { id: 2, title: 'Sailing the Seven Seas' });
  });
  run(function() {
    chapter.deleteRecord();
    chapter.rollback();
  });
  run(function() {
    book.get('chapters').then(function(fetchedChapters) {
      equal(fetchedChapters.objectAt(0), chapter, 'Book has a chapter after rollback');
    });
  });
});

test("Rollbacking a deleted record restores implicit relationship correctly when the hasMany side has been deleted - sync", function () {
  var book, chapter;
  run(function() {
    book = env.store.push('book', { id: 1, title: "Stanley's Amazing Adventures", chapters: [2] });
    chapter = env.store.push('chapter', { id: 2, title: 'Sailing the Seven Seas' });
  });
  run(function() {
    chapter.deleteRecord();
    chapter.rollback();
  });
  run(function() {
    equal(book.get('chapters.firstObject'), chapter, "Book has a chapter after rollback");
  });
});

test("Rollbacking a deleted record restores implicit relationship correctly when the belongsTo side has been deleted - async", function () {
  Page.reopen({
    chapter: DS.belongsTo('chapter', { async: true })
  });
  var chapter, page;
  run(function() {
    chapter = env.store.push('chapter', { id: 2, title: 'Sailing the Seven Seas' });
    page = env.store.push('page', { id: 3, number: 1, chapter: 2 });
  });
  run(function() {
    chapter.deleteRecord();
    chapter.rollback();
  });
  run(function() {
    page.get('chapter').then(function(fetchedChapter) {
      equal(fetchedChapter, chapter, 'Page has a chapter after rollback');
    });
  });
});

test("Rollbacking a deleted record restores implicit relationship correctly when the belongsTo side has been deleted - sync", function () {
  var chapter, page;
  run(function() {
    chapter = env.store.push('chapter', { id: 2, title: 'Sailing the Seven Seas' });
    page = env.store.push('page', { id: 3, number: 1, chapter: 2 });
  });
  run(function() {
    chapter.deleteRecord();
    chapter.rollback();
  });
  run(function() {
    equal(page.get('chapter'), chapter, "Page has a chapter after rollback");
  });
});

test("ManyArray notifies the array observers and flushes bindings when removing", function () {
  expect(2);
  var chapter, page, page2;
  var observe = false;

  run(function() {
    page = env.store.push('page', { id: 1, number: 1 });
    page2 = env.store.push('page', { id: 2, number: 2 });
    chapter = env.store.push('chapter', { id: 1, title: 'Sailing the Seven Seas', pages: [1, 2] });
    chapter.get('pages').addEnumerableObserver(this, {
      willChange: function(pages, removing, addCount) {
        if (observe) {
          equal(removing[0], page2, 'page2 is passed to willChange');
        }
      },
      didChange: function(pages, removeCount, adding) {
        if (observe) {
          equal(removeCount, 1, 'removeCount is correct');
        }
      }
    });
  });
  run(function() {
    observe = true;
    page2.set('chapter', null);
    observe = false;
  });
});

test("ManyArray notifies the array observers and flushes bindings when adding", function () {
  expect(2);
  var chapter, page, page2;
  var observe = false;

  run(function() {
    page = env.store.push('page', { id: 1, number: 1 });
    page2 = env.store.push('page', { id: 2, number: 2 });
    chapter = env.store.push('chapter', { id: 1, title: 'Sailing the Seven Seas', pages: [1] });
    chapter.get('pages').addEnumerableObserver(this, {
      willChange: function(pages, removing, addCount) {
        if (observe) {
          equal(addCount, 1, 'addCount is correct');
        }
      },
      didChange: function(pages, removeCount, adding) {
        if (observe) {
          equal(adding[0], page2, 'page2 is passed to didChange');
        }
      }
    });
  });
  run(function() {
    observe = true;
    page2.set('chapter', chapter);
    observe = false;
  });
});

test("Passing a model as type to hasMany should not work", function () {
  expect(1);

  expectAssertion(function() {
    User = DS.Model.extend();

    Contact = DS.Model.extend({
      users: hasMany(User)
    });
  }, /The first argument to DS.hasMany must be a string/);
});

test("Relationship.clear removes all records correctly", function() {
  var post;

  Comment.reopen({
    post: DS.belongsTo('post')
  });

  Post.reopen({
    comments: DS.hasMany('comment', { inverse: 'post' })
  });

  run(function() {
    post = env.store.push('post', { id: 2, title: 'Sailing the Seven Seas', comments: [1, 2] });
    env.store.pushMany('comment', [
      { id: 1, post: 2 },
      { id: 2, post: 2 },
      { id: 3, post: 2 }
    ]);
  });

  run(function() {
    post._relationships['comments'].clear();
    var comments = Ember.A(env.store.all('comment'));
    deepEqual(comments.mapBy('post'), [null, null, null]);
  });

});


test('unloading a record with associated records does not prevent the store from tearing down', function() {
  var post;

  Comment.reopen({
    post: DS.belongsTo('post')
  });

  Post.reopen({
    comments: DS.hasMany('comment', { inverse: 'post' })
  });

  run(function() {
    post = env.store.push('post', { id: 2, title: 'Sailing the Seven Seas', comments: [1,2] });
    env.store.pushMany('comment', [
      { id: 1, post: 2 },
      { id: 2, post: 2 }
    ]);

    // This line triggers the original bug that gets manifested
    // in teardown for apps, e.g. store.destroy that is caused by
    // App.destroy().
    // Relationship#clear uses Ember.Set#forEach, which does incorrect
    // iteration when the set is being mutated (in our case, the index gets off
    // because records are being removed)
    env.store.unloadRecord(post);
  });
  try {
    run(function() {
      env.store.destroy();
    });
    ok(true, "store destroyed correctly");
  } catch (error) {
    ok(false, "store prevented from being destroyed");
  }
});

test("adding and removing records from hasMany relationship #2666", function() {
  expect(4);

  var Post = DS.Model.extend({
    comments: DS.hasMany('comment', { async: true })
  });
  Post.reopenClass({
    FIXTURES: [
      { id: 1, comments: [1, 2, 3] }
    ]
  });

  var Comment = DS.Model.extend({
    post: DS.belongsTo('post')
  });
  Comment.reopenClass({
    FIXTURES: [
      { id: 1 },
      { id: 2 },
      { id: 3 }
    ]
  });

  env = setupStore({ post: Post, comment: Comment, adapter: DS.FixtureAdapter });

  run(function() {
    stop();
    env.store.find('post', 1).then(function (post) {
      var comments = post.get('comments');
      equal(comments.get('length'), 3, "Initial comments count");

      // Add comment #4
      var comment = env.store.createRecord('comment');
      comments.addObject(comment);
      return comment.save().then(function() {
        var comments = post.get('comments');
        equal(comments.get('length'), 4, "Comments count after first add");

        // Delete comment #4
        return comments.get('lastObject').destroyRecord();
      }).then(function() {
        var comments = post.get('comments');
        equal(comments.get('length'), 3, "Comments count after delete");

        // Add another comment #4
        var comment = env.store.createRecord('comment');
        comments.addObject(comment);
        return comment.save();
      }).then(function() {
        var comments = post.get('comments');
        equal(comments.get('length'), 4, "Comments count after second add");
        start();
      });
    });
  });
});

test("hasMany hasData async loaded", function () {
  expect(1);

  Chapter.reopen({
    pages: hasMany('pages', { async: true })
  });

  env.adapter.find = function(store, type, id, snapshot) {
    return Ember.RSVP.resolve({ id: 1, title: 'The Story Begins', pages: [2, 3] });
  };

  run(function() {
    store.find('chapter', 1).then(function(chapter) {
      var relationship = chapter._relationships['pages'];
      equal(relationship.hasData, true, 'relationship has data');
    });
  });
});

test("hasMany hasData sync loaded", function () {
  expect(1);

  env.adapter.find = function(store, type, id, snapshot) {
    return Ember.RSVP.resolve({ id: 1, title: 'The Story Begins', pages: [2, 3] });
  };

  run(function() {
    store.find('chapter', 1).then(function(chapter) {
      var relationship = chapter._relationships['pages'];
      equal(relationship.hasData, true, 'relationship has data');
    });
  });
});

test("hasMany hasData async not loaded", function () {
  expect(1);

  Chapter.reopen({
    pages: hasMany('pages', { async: true })
  });

  env.adapter.find = function(store, type, id, snapshot) {
    return Ember.RSVP.resolve({ id: 1, title: 'The Story Begins', links: { pages: 'pages' } });
  };

  run(function() {
    store.find('chapter', 1).then(function(chapter) {
      var relationship = chapter._relationships['pages'];
      equal(relationship.hasData, false, 'relationship does not have data');
    });
  });
});

test("hasMany hasData sync not loaded", function () {
  expect(1);

  env.adapter.find = function(store, type, id, snapshot) {
    return Ember.RSVP.resolve({ id: 1, title: 'The Story Begins' });
  };

  run(function() {
    store.find('chapter', 1).then(function(chapter) {
      var relationship = chapter._relationships['pages'];
      equal(relationship.hasData, false, 'relationship does not have data');
    });
  });
});

test("hasMany hasData async created", function () {
  expect(1);

  Chapter.reopen({
    pages: hasMany('pages', { async: true })
  });

  run(function() {
    var chapter = store.createRecord('chapter', { title: 'The Story Begins' });
    var relationship = chapter._relationships['pages'];
    equal(relationship.hasData, true, 'relationship has data');
  });
});

test("hasMany hasData sync created", function () {
  expect(1);

  run(function() {
    var chapter = store.createRecord('chapter', { title: 'The Story Begins' });
    var relationship = chapter._relationships['pages'];
    equal(relationship.hasData, true, 'relationship has data');
  });
});<|MERGE_RESOLUTION|>--- conflicted
+++ resolved
@@ -81,9 +81,7 @@
       page: Page
     });
 
-<<<<<<< HEAD
-
-    var store = env.store;
+    store = env.store;
 
     User = store.modelFor('user');
     Contact = store.modelFor('contact');
@@ -95,9 +93,6 @@
     Book = store.modelFor('book');
     Chapter = store.modelFor('chapter');
     Page = store.modelFor('page');
-=======
-    store = env.store;
->>>>>>> 58a00dbe
   },
 
   teardown: function() {
@@ -355,13 +350,8 @@
     return Ember.RSVP.resolve({ id: 1, links: { comments: "/posts/1/comments" } });
   };
 
-<<<<<<< HEAD
-  env.adapter.findHasMany = function(store, record, link, relationship) {
+  env.adapter.findHasMany = function(store, snapshot, link, relationship) {
     equal(relationship.type, "comment", "findHasMany relationship type was Comment");
-=======
-  env.adapter.findHasMany = function(store, snapshot, link, relationship) {
-    equal(relationship.type, Comment, "findHasMany relationship type was Comment");
->>>>>>> 58a00dbe
     equal(relationship.key, 'comments', "findHasMany relationship key was comments");
     equal(link, "/posts/1/comments", "findHasMany link was /posts/1/comments");
 
@@ -378,13 +368,8 @@
       equal(comments.get('isLoaded'), true, "comments are loaded");
       equal(comments.get('length'), 2, "comments have 2 length");
 
-<<<<<<< HEAD
-      env.adapter.findHasMany = function(store, record, link, relationship) {
+      env.adapter.findHasMany = function(store, snapshot, link, relationship) {
         equal(relationship.type, "comment", "findHasMany relationship type was Comment");
-=======
-      env.adapter.findHasMany = function(store, snapshot, link, relationship) {
-        equal(relationship.type, Comment, "findHasMany relationship type was Comment");
->>>>>>> 58a00dbe
         equal(relationship.key, 'comments', "findHasMany relationship key was comments");
         equal(link, "/posts/1/comments", "findHasMany link was /posts/1/comments");
 
@@ -595,13 +580,8 @@
     comments: DS.hasMany('comment', { async: true })
   });
 
-<<<<<<< HEAD
-  env.adapter.findHasMany = function(store, record, link, relationship) {
+  env.adapter.findHasMany = function(store, snapshot, link, relationship) {
     equal(relationship.type, "comment", "relationship was passed correctly");
-=======
-  env.adapter.findHasMany = function(store, snapshot, link, relationship) {
-    equal(relationship.type.typeKey, "comment", "relationship was passed correctly");
->>>>>>> 58a00dbe
 
     if (link === '/first') {
       return Ember.RSVP.resolve([
