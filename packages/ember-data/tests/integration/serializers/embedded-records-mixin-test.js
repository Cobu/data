--- conflicted
+++ resolved
@@ -612,11 +612,7 @@
 test("serialize with embedded objects (unknown hasMany relationship)", function() {
   var league;
   run(function() {
-<<<<<<< HEAD
     league = env.store.push('home-planet', { name: "Villain League", id: "123" });
-=======
-    league = env.store.push(HomePlanet, { name: "Villain League", id: "123" });
->>>>>>> 6538bc20
   });
 
   env.registry.register('serializer:home-planet', DS.ActiveModelSerializer.extend(DS.EmbeddedRecordsMixin, {
