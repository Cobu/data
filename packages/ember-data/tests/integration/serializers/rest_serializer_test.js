--- conflicted
+++ resolved
@@ -112,7 +112,6 @@
   deepEqual(json["evilMinionType"], "yellowMinion");
 });
 
-<<<<<<< HEAD
 test("normalizePayload is called during extractSingle", function() {
   env.container.register('serializer:application', DS.RESTSerializer.extend({
     normalizePayload: function(payload) {
@@ -129,14 +128,14 @@
   var data = applicationSerializer.extractSingle(env.store, EvilMinion, jsonHash);
 
   equal(data.name, jsonHash.response.evilMinion.name, "normalize reads off the response");
-=======
+
+});
 test("serialize polymorphic when associated object is null", function() {
   var ray = env.store.createRecord(DoomsdayDevice, {name: "DeathRay"});
 
   var json = env.restSerializer.serialize(ray);
 
   deepEqual(json["evilMinionType"], null);
->>>>>>> 10aa3ae0
 });
 
 test("extractArray can load secondary records of the same type without affecting the query count", function() {
